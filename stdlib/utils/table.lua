--- conflicted
+++ resolved
@@ -545,26 +545,6 @@
     return newtbl
 end
 
-<<<<<<< HEAD
---- Recursively compare the contents of two tables
--- Improved from Factorio data/core/lualib/util.lua
--- @tparam table tbl1 first table to compare
--- @tparam table tbl2 second table to compare
--- @treturn boolean true iff the contents of the table are equal
-function table.compare(tbl1, tbl2)
-    for k, v in pairs(tbl1) do
-        if type(v) == "table" and type(tbl2[k]) == "table" then
-            if not table.compare(v, tbl2[k]) then return false end
-        else
-            if (v ~= tbl2[k]) then return false end
-        end
-    end
-    for k, v in pairs(tbl2) do
-        if tbl1[k] == nil then return false end
-    end
-    return true
-end
-=======
 --- Does the table contain any elements
 -- @tparam table tbl
 -- @treturn boolean
@@ -587,5 +567,4 @@
     _G.table = Table
 end
 
-return Table
->>>>>>> 98e435bd
+return Table